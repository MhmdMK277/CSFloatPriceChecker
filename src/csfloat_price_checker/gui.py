--- conflicted
+++ resolved
@@ -287,11 +287,8 @@
         self.style = ttk.Style()
         self.last_refresh_time: str | None = None
         self.build_main()
-<<<<<<< HEAD
-=======
         self.last_refresh_time: str | None = None
         self.status_var = tk.StringVar()
->>>>>>> a912eb7d
         self.update_status()
         try:
             self.root.attributes('-alpha', 0.0)
